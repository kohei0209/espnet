import os
import shutil
from pathlib import Path
from typing import Union

<<<<<<< HEAD
=======
import sentencepiece as spm

>>>>>>> 84139df6

def prepare_sentences(
    dump_text_paths: Union[str, Path],
    output_path: Union[str, Path],
<<<<<<< HEAD
    remove_characters="",
=======
>>>>>>> 84139df6
):
    """Create train.txt file for sentencepiece training from the given dump file.

    Args:
        dump_text_paths (Union[str, Path]): Dump text file path.
        output_path (Union[str, Path]): Output directory for train.txt file.
    """
    # Please join the dump set before running this function.
    if not os.path.exists(output_path):
        os.makedirs(output_path)

    lines = []
    for dump_text_path in dump_text_paths:
        with open(dump_text_path, "r") as f:
            lines += f.readlines()

<<<<<<< HEAD
    # normalize text
    # remove unrequired characters
    lines = [line.translate(str.maketrans("", "", remove_characters)) for line in lines]
=======
>>>>>>> 84139df6
    texts = "\n".join(
        [line.split(" ", maxsplit=1)[1].replace("\n", "") for line in lines]
    )

<<<<<<< HEAD
    with open(os.path.join(output_path, "spm_train.txt"), "w") as f:
=======
    with open(os.path.join(output_path, "train.txt"), "w") as f:
>>>>>>> 84139df6
        f.write(texts)


def train_sentencepiece(
    dump_text_path: Union[str, Path],
    output_path: Union[str, Path],
    vocab_size: int = 5000,
    character_coverage: float = 0.9995,
):
    """Main function to train sentencepiece model.

    Args:
        dump_text_path (Union[str, Path]): Path to the train.txt file.
        output_path (Union[str, Path]): Output directory to store sentencepiece model and vocaburary list.
        vocab_size (int, optional): Vocaburary size. Defaults to 5000.
        character_coverage (float, optional): Character coverage. Defaults to 0.9995.
    """
    # Please prepare sentences before running this function.
    spm.SentencePieceTrainer.Train(
        input=dump_text_path,
        model_prefix="bpe",
        model_type="bpe",
        vocab_size=vocab_size,
        character_coverage=character_coverage,
        user_defined_symbols=[],
    )
    if not os.path.exists(output_path):
        os.makedirs(output_path)

    shutil.move("bpe.model", output_path)
    shutil.move("bpe.vocab", output_path)

    # create vocab file
    with open(os.path.join(output_path, "bpe.vocab"), "r") as f:
        lines = f.readlines()

    vocabs = (
        ["<blank>", "<unk>"] + [l.split("\t")[0] for l in lines][3:] + ["<sos/eos>"]
    )
    with open(os.path.join(output_path, "tokens.txt"), "w") as f:
        f.write("\n".join(vocabs))<|MERGE_RESOLUTION|>--- conflicted
+++ resolved
@@ -3,19 +3,13 @@
 from pathlib import Path
 from typing import Union
 
-<<<<<<< HEAD
-=======
 import sentencepiece as spm
 
->>>>>>> 84139df6
 
 def prepare_sentences(
     dump_text_paths: Union[str, Path],
     output_path: Union[str, Path],
-<<<<<<< HEAD
     remove_characters="",
-=======
->>>>>>> 84139df6
 ):
     """Create train.txt file for sentencepiece training from the given dump file.
 
@@ -32,21 +26,14 @@
         with open(dump_text_path, "r") as f:
             lines += f.readlines()
 
-<<<<<<< HEAD
     # normalize text
     # remove unrequired characters
     lines = [line.translate(str.maketrans("", "", remove_characters)) for line in lines]
-=======
->>>>>>> 84139df6
     texts = "\n".join(
         [line.split(" ", maxsplit=1)[1].replace("\n", "") for line in lines]
     )
 
-<<<<<<< HEAD
-    with open(os.path.join(output_path, "spm_train.txt"), "w") as f:
-=======
     with open(os.path.join(output_path, "train.txt"), "w") as f:
->>>>>>> 84139df6
         f.write(texts)
 
 
