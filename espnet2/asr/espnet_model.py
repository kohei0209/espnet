--- conflicted
+++ resolved
@@ -73,7 +73,7 @@
         self.vocab_size = vocab_size
         self.ignore_id = ignore_id
         self.ctc_weight = ctc_weight
-        self.interctc_weight = interctc_weight
+        self.interctc = interctc_weight
         self.token_list = token_list.copy()
 
         self.frontend = frontend
@@ -83,54 +83,19 @@
         self.postencoder = postencoder
         self.encoder = encoder
 
-<<<<<<< HEAD
+        if not hasattr(self.encoder, "interctc_use_conditioning"):
+            self.encoder.interctc_use_conditioning = False
+        if self.encoder.interctc_use_conditioning:
+            self.encoder.conditioning_layer = torch.nn.Linear(
+                vocab_size, self.encoder.output_size()
+            )
+
         # we set self.decoder = None in the CTC mode since
         # self.decoder parameters were never used and PyTorch complained
         # and threw an Exception in the multi-GPU experiment.
         # thanks Jeff Farris for pointing out the issue.
         if ctc_weight == 1.0:
             self.decoder = None
-=======
-        if not hasattr(self.encoder, "interctc_use_conditioning"):
-            self.encoder.interctc_use_conditioning = False
-        if self.encoder.interctc_use_conditioning:
-            self.encoder.conditioning_layer = torch.nn.Linear(
-                vocab_size, self.encoder.output_size()
-            )
-
-        self.use_transducer_decoder = joint_network is not None
-
-        self.error_calculator = None
-
-        if self.use_transducer_decoder:
-            from warprnnt_pytorch import RNNTLoss
-
-            self.decoder = decoder
-            self.joint_network = joint_network
-
-            self.criterion_transducer = RNNTLoss(
-                blank=self.blank_id,
-                fastemit_lambda=0.0,
-            )
-
-            if report_cer or report_wer:
-                self.error_calculator_trans = ErrorCalculatorTransducer(
-                    decoder,
-                    joint_network,
-                    token_list,
-                    sym_space,
-                    sym_blank,
-                    report_cer=report_cer,
-                    report_wer=report_wer,
-                )
-            else:
-                self.error_calculator_trans = None
-
-                if self.ctc_weight != 0:
-                    self.error_calculator = ErrorCalculator(
-                        token_list, sym_space, sym_blank, report_cer, report_wer
-                    )
->>>>>>> 9620d878
         else:
             self.decoder = decoder
 
@@ -199,15 +164,21 @@
                 encoder_out, encoder_out_lens, text, text_lengths
             )
 
-<<<<<<< HEAD
         stats["loss_att"] = loss_att.detach() if loss_att is not None else None
         stats["acc"] = acc_att
         stats["cer"] = cer_att
         stats["wer"] = wer_att
-=======
-            # Collect CTC branch stats
-            stats["loss_ctc"] = loss_ctc.detach() if loss_ctc is not None else None
-            stats["cer_ctc"] = cer_ctc
+
+        # 2b. CTC branch
+        if self.ctc_weight == 0.0:
+            loss_ctc, cer_ctc = None, None
+        else:
+            loss_ctc, cer_ctc = self._calc_ctc_loss(
+                encoder_out, encoder_out_lens, text, text_lengths
+            )
+
+        stats["loss_ctc"] = loss_ctc.detach() if loss_ctc is not None else None
+        stats["cer_ctc"] = cer_ctc
 
         # Intermediate CTC (optional)
         loss_interctc = 0.0
@@ -232,35 +203,6 @@
             loss_ctc = (
                 1 - self.interctc_weight
             ) * loss_ctc + self.interctc_weight * loss_interctc
-
-        if self.use_transducer_decoder:
-            # 2a. Transducer decoder branch
-            (
-                loss_transducer,
-                cer_transducer,
-                wer_transducer,
-            ) = self._calc_transducer_loss(
-                encoder_out,
-                encoder_out_lens,
-                text,
-            )
-
-            if loss_ctc is not None:
-                loss = loss_transducer + (self.ctc_weight * loss_ctc)
-            else:
-                loss = loss_transducer
->>>>>>> 9620d878
-
-        # 2b. CTC branch
-        if self.ctc_weight == 0.0:
-            loss_ctc, cer_ctc = None, None
-        else:
-            loss_ctc, cer_ctc = self._calc_ctc_loss(
-                encoder_out, encoder_out_lens, text, text_lengths
-            )
-
-        stats["loss_ctc"] = loss_ctc.detach() if loss_ctc is not None else None
-        stats["cer_ctc"] = cer_ctc
 
         # 3. Loss
         if self.ctc_weight == 0.0:
