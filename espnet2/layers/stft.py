<<<<<<< HEAD
from distutils.version import LooseVersion
=======
>>>>>>> 57c05436
from typing import Optional, Tuple, Union

import librosa
import numpy as np
import torch
from packaging.version import parse as V
from torch_complex.tensor import ComplexTensor
from typeguard import check_argument_types

from espnet2.enh.layers.complex_utils import is_complex
from espnet2.layers.inversible_interface import InversibleInterface
from espnet.nets.pytorch_backend.nets_utils import make_pad_mask

is_torch_1_9_plus = V(torch.__version__) >= V("1.9.0")


is_torch_1_7_plus = V(torch.__version__) >= V("1.7")


class Stft(torch.nn.Module, InversibleInterface):
    def __init__(
        self,
        n_fft: int = 512,
        win_length: int = None,
        hop_length: int = 128,
        window: Optional[str] = "hann",
        center: bool = True,
        normalized: bool = False,
        onesided: bool = True,
    ):
        assert check_argument_types()
        super().__init__()
        self.n_fft = n_fft
        if win_length is None:
            self.win_length = n_fft
        else:
            self.win_length = win_length
        self.hop_length = hop_length
        self.center = center
        self.normalized = normalized
        self.onesided = onesided
        if window is not None and not hasattr(torch, f"{window}_window"):
            raise ValueError(f"{window} window is not implemented")
        self.window = window

    def extra_repr(self):
        return (
            f"n_fft={self.n_fft}, "
            f"win_length={self.win_length}, "
            f"hop_length={self.hop_length}, "
            f"center={self.center}, "
            f"normalized={self.normalized}, "
            f"onesided={self.onesided}"
        )

    def forward(
        self, input: torch.Tensor, ilens: torch.Tensor = None
    ) -> Tuple[torch.Tensor, Optional[torch.Tensor]]:
        """STFT forward function.

        Args:
            input: (Batch, Nsamples) or (Batch, Nsample, Channels)
            ilens: (Batch)
        Returns:
            output: (Batch, Frames, Freq, 2) or (Batch, Frames, Channels, Freq, 2)

        """
        bs = input.size(0)
        if input.dim() == 3:
            multi_channel = True
            # input: (Batch, Nsample, Channels) -> (Batch * Channels, Nsample)
            input = input.transpose(1, 2).reshape(-1, input.size(1))
        else:
            multi_channel = False

        # NOTE(kamo):
        #   The default behaviour of torch.stft is compatible with librosa.stft
        #   about padding and scaling.
        #   Note that it's different from scipy.signal.stft

        # output: (Batch, Freq, Frames, 2=real_imag)
        # or (Batch, Channel, Freq, Frames, 2=real_imag)
        if self.window is not None:
            window_func = getattr(torch, f"{self.window}_window")
            window = window_func(
                self.win_length, dtype=input.dtype, device=input.device
            )
        else:
            window = None

        # For the compatibility of ARM devices, which do not support
        # torch.stft() due to the lake of MKL.
        if input.is_cuda or torch.backends.mkl.is_available():
            stft_kwargs = dict(
                n_fft=self.n_fft,
                win_length=self.win_length,
                hop_length=self.hop_length,
                center=self.center,
                window=window,
                normalized=self.normalized,
                onesided=self.onesided,
            )
            if is_torch_1_7_plus:
                stft_kwargs["return_complex"] = False
            output = torch.stft(input, **stft_kwargs)
        else:
            if self.training:
                raise NotImplementedError(
                    "stft is implemented with librosa on this device, which does not "
                    "support the training mode."
                )

            # use stft_kwargs to flexibly control different PyTorch versions' kwargs
            stft_kwargs = dict(
                n_fft=self.n_fft,
                win_length=self.win_length,
                hop_length=self.hop_length,
                center=self.center,
                window=window,
            )

            if window is not None:
                # pad the given window to n_fft
                n_pad_left = (self.n_fft - window.shape[0]) // 2
                n_pad_right = self.n_fft - window.shape[0] - n_pad_left
                stft_kwargs["window"] = torch.cat(
                    [torch.zeros(n_pad_left), window, torch.zeros(n_pad_right)], 0
                ).numpy()
            else:
                win_length = (
                    self.win_length if self.win_length is not None else self.n_fft
                )
                stft_kwargs["window"] = torch.ones(win_length)

            output = []
            # iterate over istances in a batch
            for i, instance in enumerate(input):
                stft = librosa.stft(input[i].numpy(), **stft_kwargs)
                output.append(torch.tensor(np.stack([stft.real, stft.imag], -1)))
            output = torch.stack(output, 0)
            if not self.onesided:
                len_conj = self.n_fft - output.shape[1]
                conj = output[:, 1 : 1 + len_conj].flip(1)
                conj[:, :, :, -1].data *= -1
                output = torch.cat([output, conj], 1)
            if self.normalized:
                output = output * (stft_kwargs["window"].shape[0] ** (-0.5))

        # output: (Batch, Freq, Frames, 2=real_imag)
        # -> (Batch, Frames, Freq, 2=real_imag)
        output = output.transpose(1, 2)
        if multi_channel:
            # output: (Batch * Channel, Frames, Freq, 2=real_imag)
            # -> (Batch, Frame, Channel, Freq, 2=real_imag)
            output = output.view(bs, -1, output.size(1), output.size(2), 2).transpose(
                1, 2
            )

        if ilens is not None:
            if self.center:
                pad = self.n_fft // 2
                ilens = ilens + 2 * pad

            olens = (ilens - self.n_fft) // self.hop_length + 1
            output.masked_fill_(make_pad_mask(olens, output, 1), 0.0)
        else:
            olens = None

        return output, olens

    def inverse(
        self, input: Union[torch.Tensor, ComplexTensor], ilens: torch.Tensor = None
    ) -> Tuple[torch.Tensor, Optional[torch.Tensor]]:
        """Inverse STFT.

        Args:
            input: Tensor(batch, T, F, 2) or ComplexTensor(batch, T, F)
            ilens: (batch,)
        Returns:
            wavs: (batch, samples)
            ilens: (batch,)
        """
        if V(torch.__version__) >= V("1.6.0"):
            istft = torch.functional.istft
        else:
            try:
                import torchaudio
            except ImportError:
                raise ImportError(
                    "Please install torchaudio>=0.3.0 or use torch>=1.6.0"
                )

            if not hasattr(torchaudio.functional, "istft"):
                raise ImportError(
                    "Please install torchaudio>=0.3.0 or use torch>=1.6.0"
                )
            istft = torchaudio.functional.istft

        if self.window is not None:
            window_func = getattr(torch, f"{self.window}_window")
            if is_complex(input):
                datatype = input.real.dtype
            else:
                datatype = input.dtype
            window = window_func(self.win_length, dtype=datatype, device=input.device)
        else:
            window = None

        if is_complex(input):
            input = torch.stack([input.real, input.imag], dim=-1)
        elif input.shape[-1] != 2:
            raise TypeError("Invalid input type")
        input = input.transpose(1, 2)

        wavs = istft(
            input,
            n_fft=self.n_fft,
            hop_length=self.hop_length,
            win_length=self.win_length,
            window=window,
            center=self.center,
            normalized=self.normalized,
            onesided=self.onesided,
            length=ilens.max() if ilens is not None else ilens,
        )

        return wavs, ilens<|MERGE_RESOLUTION|>--- conflicted
+++ resolved
@@ -1,7 +1,3 @@
-<<<<<<< HEAD
-from distutils.version import LooseVersion
-=======
->>>>>>> 57c05436
 from typing import Optional, Tuple, Union
 
 import librosa
