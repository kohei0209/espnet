--- conflicted
+++ resolved
@@ -404,14 +404,10 @@
             else:
                 sot_asr = False
             converter = OpenAIWhisperTokenIDConverter(
-<<<<<<< HEAD
-                model_type=bpemodel, added_tokens_txt=prompt_token_file
-=======
-                model_type=bpemodel, language=tokenizer_language, sot=sot_asr
+                model_type=bpemodel, added_tokens_txt=prompt_token_file, language=tokenizer_language, sot=sot_asr
             )
             beam_search.set_hyp_primer(
                 list(converter.tokenizer.sot_sequence_including_notimestamps)
->>>>>>> 688d87c8
             )
             if lang_prompt_token is not None:
                 a1 = converter.tokenizer.tokenizer.convert_ids_to_tokens(
