#!/usr/bin/env python3
# -*- coding: utf-8 -*-

# Copyright 2019 Shigeki Karita
#  Apache 2.0  (http://www.apache.org/licenses/LICENSE-2.0)

"""Decoder self-attention layer definition."""

import torch
from torch import nn

from espnet.nets.pytorch_backend.transformer.layer_norm import LayerNorm


class DecoderLayer(nn.Module):
    """Single decoder layer module.

<<<<<<< HEAD
    :param int size: input dim
    :param espnet.nets.pytorch_backend.transformer.attention.MultiHeadedAttention
        self_attn: self attention module
    :param espnet.nets.pytorch_backend.transformer.attention.MultiHeadedAttention
        src_attn: source attention module
    :param espnet.nets.pytorch_backend.transformer.positionwise_feed_forward.
        PositionwiseFeedForward feed_forward: feed forward layer module
    :param float dropout_rate: dropout rate
    :param bool normalize_before: whether to use layer_norm before the first block
    :param bool concat_after: whether to concat attention layer's input and output
        if True, additional linear will be applied.
        i.e. x -> x + linear(concat(x, att(x)))
        if False, no additional linear will be applied. i.e. x -> x + att(x)
=======
    Args:
        size (int): Input dimension.
        self_attn (torch.nn.Module): Self-attention module instance.
            `MultiHeadedAttention` instance can be used as the argument.
        src_attn (torch.nn.Module): Self-attention module instance.
            `MultiHeadedAttention` instance can be used as the argument.
        feed_forward (torch.nn.Module): Feed-forward module instance.
            `PositionwiseFeedForward`, `MultiLayeredConv1d`, or `Conv1dLinear` instance
            can be used as the argument.
        dropout_rate (float): Dropout rate.
        normalize_before (bool): Whether to use layer_norm before the first block.
        concat_after (bool): Whether to concat attention layer's input and output.
            if True, additional linear will be applied.
            i.e. x -> x + linear(concat(x, att(x)))
            if False, no additional linear will be applied. i.e. x -> x + att(x)

>>>>>>> 36b62ae4

    """

    def __init__(
        self,
        size,
        self_attn,
        src_attn,
        feed_forward,
        dropout_rate,
        normalize_before=True,
        concat_after=False,
    ):
        """Construct an DecoderLayer object."""
        super(DecoderLayer, self).__init__()
        self.size = size
        self.self_attn = self_attn
        self.src_attn = src_attn
        self.feed_forward = feed_forward
        self.norm1 = LayerNorm(size)
        self.norm2 = LayerNorm(size)
        self.norm3 = LayerNorm(size)
        self.dropout = nn.Dropout(dropout_rate)
        self.normalize_before = normalize_before
        self.concat_after = concat_after
        if self.concat_after:
            self.concat_linear1 = nn.Linear(size + size, size)
            self.concat_linear2 = nn.Linear(size + size, size)

    def forward(self, tgt, tgt_mask, memory, memory_mask, cache=None):
        """Compute decoded features.

        Args:
<<<<<<< HEAD
            tgt (torch.Tensor):
                decoded previous target features (batch, max_time_out, size)
            tgt_mask (torch.Tensor): mask for x (batch, max_time_out)
            memory (torch.Tensor): encoded source features (batch, max_time_in, size)
            memory_mask (torch.Tensor): mask for memory (batch, max_time_in)
            cache (torch.Tensor): cached output (batch, max_time_out-1, size)
=======
            tgt (torch.Tensor): Input tensor (#batch, maxlen_out, size).
            tgt_mask (torch.Tensor): Mask for input tensor (#batch, maxlen_out).
            memory (torch.Tensor): Encoded memory, float32 (#batch, maxlen_in, size).
            memory_mask (torch.Tensor): Encoded memory mask (#batch, maxlen_in).
            cache (List[torch.Tensor]): List of cached tensors.
                Each tensor shape should be (#batch, maxlen_out - 1, size).

        Returns:
            torch.Tensor: Output tensor(#batch, maxlen_out, size).
            torch.Tensor: Mask for output tensor (#batch, maxlen_out).
            torch.Tensor: Encoded memory (#batch, maxlen_in, size).
            torch.Tensor: Encoded memory mask (#batch, maxlen_in).
>>>>>>> 36b62ae4

        """
        residual = tgt
        if self.normalize_before:
            tgt = self.norm1(tgt)

        if cache is None:
            tgt_q = tgt
            tgt_q_mask = tgt_mask
        else:
            # compute only the last frame query keeping dim: max_time_out -> 1
            assert cache.shape == (
                tgt.shape[0],
                tgt.shape[1] - 1,
                self.size,
            ), f"{cache.shape} == {(tgt.shape[0], tgt.shape[1] - 1, self.size)}"
            tgt_q = tgt[:, -1:, :]
            residual = residual[:, -1:, :]
            tgt_q_mask = None
            if tgt_mask is not None:
                tgt_q_mask = tgt_mask[:, -1:, :]

        if self.concat_after:
            tgt_concat = torch.cat(
                (tgt_q, self.self_attn(tgt_q, tgt, tgt, tgt_q_mask)), dim=-1
            )
            x = residual + self.concat_linear1(tgt_concat)
        else:
            x = residual + self.dropout(self.self_attn(tgt_q, tgt, tgt, tgt_q_mask))
        if not self.normalize_before:
            x = self.norm1(x)

        residual = x
        if self.normalize_before:
            x = self.norm2(x)
        if self.concat_after:
            x_concat = torch.cat(
                (x, self.src_attn(x, memory, memory, memory_mask)), dim=-1
            )
            x = residual + self.concat_linear2(x_concat)
        else:
            x = residual + self.dropout(self.src_attn(x, memory, memory, memory_mask))
        if not self.normalize_before:
            x = self.norm2(x)

        residual = x
        if self.normalize_before:
            x = self.norm3(x)
        x = residual + self.dropout(self.feed_forward(x))
        if not self.normalize_before:
            x = self.norm3(x)

        if cache is not None:
            x = torch.cat([cache, x], dim=1)

        return x, tgt_mask, memory, memory_mask<|MERGE_RESOLUTION|>--- conflicted
+++ resolved
@@ -15,21 +15,6 @@
 class DecoderLayer(nn.Module):
     """Single decoder layer module.
 
-<<<<<<< HEAD
-    :param int size: input dim
-    :param espnet.nets.pytorch_backend.transformer.attention.MultiHeadedAttention
-        self_attn: self attention module
-    :param espnet.nets.pytorch_backend.transformer.attention.MultiHeadedAttention
-        src_attn: source attention module
-    :param espnet.nets.pytorch_backend.transformer.positionwise_feed_forward.
-        PositionwiseFeedForward feed_forward: feed forward layer module
-    :param float dropout_rate: dropout rate
-    :param bool normalize_before: whether to use layer_norm before the first block
-    :param bool concat_after: whether to concat attention layer's input and output
-        if True, additional linear will be applied.
-        i.e. x -> x + linear(concat(x, att(x)))
-        if False, no additional linear will be applied. i.e. x -> x + att(x)
-=======
     Args:
         size (int): Input dimension.
         self_attn (torch.nn.Module): Self-attention module instance.
@@ -46,7 +31,6 @@
             i.e. x -> x + linear(concat(x, att(x)))
             if False, no additional linear will be applied. i.e. x -> x + att(x)
 
->>>>>>> 36b62ae4
 
     """
 
@@ -80,14 +64,6 @@
         """Compute decoded features.
 
         Args:
-<<<<<<< HEAD
-            tgt (torch.Tensor):
-                decoded previous target features (batch, max_time_out, size)
-            tgt_mask (torch.Tensor): mask for x (batch, max_time_out)
-            memory (torch.Tensor): encoded source features (batch, max_time_in, size)
-            memory_mask (torch.Tensor): mask for memory (batch, max_time_in)
-            cache (torch.Tensor): cached output (batch, max_time_out-1, size)
-=======
             tgt (torch.Tensor): Input tensor (#batch, maxlen_out, size).
             tgt_mask (torch.Tensor): Mask for input tensor (#batch, maxlen_out).
             memory (torch.Tensor): Encoded memory, float32 (#batch, maxlen_in, size).
@@ -100,7 +76,6 @@
             torch.Tensor: Mask for output tensor (#batch, maxlen_out).
             torch.Tensor: Encoded memory (#batch, maxlen_in, size).
             torch.Tensor: Encoded memory mask (#batch, maxlen_in).
->>>>>>> 36b62ae4
 
         """
         residual = tgt
