--- conflicted
+++ resolved
@@ -1,43 +1 @@
-<<<<<<< HEAD
-optim: adadelta
-init: xavier_uniform
-max_epoch: 25
-batch_type: folded
-batch_size: 30
-optim_conf:
-    lr: 1.0
-    rho: 0.95
-    eps: 1.0e-08
-    weight_decay: 0
-patience: 4
-val_scheduler_criterion:
-- valid
-- loss
-best_model_criterion:
--   - valid
-    - acc
-    - max
-keep_nbest_models: 1
-scheduler: reducelronplateau
-scheduler_conf:
-    mode: min
-    factor: 0.5
-    patience: 1
-encoder: vgg_rnn
-encoder_conf:
-    rnn_type: lstm
-    bidirectional: true
-    use_projection: true
-    num_layers: 4
-    hidden_size: 320
-    output_size: 320
-    dropout: 0.0
-decoder: rnn
-decoder_conf:
-    rnn_type: lstm
-    num_layers: 1
-    hidden_size: 320
-    dropout: 0.0
-=======
-tuning/train_asr_rnn.yaml
->>>>>>> 0364ae3c
+tuning/train_asr_rnn.yaml