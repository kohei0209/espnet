#!/usr/bin/env bash

#  Apache 2.0  (http://www.apache.org/licenses/LICENSE-2.0)

# Preparation of data and generation of MFA alignments
# You need to install the following tools to run this script:
# $ conda config --append channels conda-forge
# $ conda install montreal-forced-aligner

# Set bash to 'debug' mode, it will exit on :
# -e 'error', -u 'undefined variable', -o ... 'error in pipeline', -x 'print commands',
set -e
set -u
set -o pipefail

log() {
    local fname=${BASH_SOURCE[1]##*/}
    echo -e "$(date '+%Y-%m-%dT%H:%M:%S') (${fname}:${BASH_LINENO[0]}:${FUNCNAME[1]}) $*"
}
SECONDS=0

# General configuration
stage=0                             # Processes starts from the specified stage.
stop_stage=100                      # Processes is stopped at the specified stage.
nj=12                               # The number of parallel jobs.
workdir=data/local/mfa              # Directory to save temporal files of MFA processing.
clean_temp=false                    # Whether to remove the temporal files at the end of the processing.
split_sets="tr_no_dev dev eval1"    # Name of the splits of the data that will be used during the whole processing.

# Data prep related
local_data_opts=""  # Options to be passed to local/data.sh.
hop_size=256        # The number of shift points.
samplerate=22050    # Sampling rate.

# MFA/Tokenization related
language=""                     # The language type of corpus.
acoustic_model="english_mfa"    # MFA Acoustic model.
dictionary="english_us_mfa"     # MFA Dictionary.
g2p_model="english_us_mfa"      # MFA Grapheme-to-phoneme model.
cleaner=tacotron                # Text Cleaner.
train=false                     # Whether to train the MFA models (acoustic and g2p) or not.
# max_phonemes_word=7  # split the phonemes durations for word durations. (Ref. PortaSpeech)

help_message=$(cat << EOF
Usage: $0 --stage "<stage>" --stop-stage "<stop_stage>" --train <train>

Options:
    # General configuration
    --stage                # Processes starts from the specified stage (default="${stage}").
    --stop_stage           # Processes is stopped at the specified stage (default="${stop_stage}").
    --nj                   # The number of parallel jobs (default="${nj}").
    --workdir              # Directory to save temporal files of MFA processing (default="${workdir}").
    --clean_temp           # Whether to remove the temporal files at the end of the processing (default="${clean_temp}").
    --split_sets           # Name of the splits of the data that will be used during the whole processing (default="${split_sets}").

    # Data prep related
    --local_data_opts      # Options to be passed to local/data.sh (default="${local_data_opts}").
    --hop_size             # The number of shift points (default="${hop_size}").
    --samplerate           # Sampling rate (default="${samplerate}").

    # MFA/Tokenization related
    --language             # The language type of corpus (default="${language}").
    --acoustic_model       # MFA Acoustic model (default="${acoustic_model}").
    --dictionary           # MFA Dictionary (default="${dictionary}").
    --g2p_model            # MFA Grapheme-to-phoneme model (default="${g2p_model}").
    --cleaner              # Text Cleaner (default="${cleaner}").
    --train                # Whether to train the MFA models (acoustic and g2p) or not (default="${train}").
EOF
)

log "$0 $*"

# NOTE(iamanigeeit): If you want to train FastSpeech2 with the alignments,
# First, execute this script as showed in `egs2/ljspeech/tts1/local/run_mfa.sh`
# Then, execute the main routine with `egs2/ljspeech/tts1/run.sh`. For example:
# $ ./run.sh --stage 2 \
#     --train_config conf/tuning/train_fastspeech2.yaml \
#     --teacher_dumpdir data \
#     --tts_stats_dir data/stats \
#     --write_collected_feats true

. ./path.sh || exit 1;
. ./cmd.sh || exit 1;

. utils/parse_options.sh

if [ $# -ne 0 ]; then
    log "${help_message}"
    log "Error: No positional arguments are required."
    exit 2
fi


if [ -z "${split_sets}" ]; then
    log "Error: You need to add the split sets with --split_sets <train> <dev> <tests>"
    log "Error: Check you 'local/data.sh' or 'run.sh' file to get the name of the split sets."
    exit 1
fi

if ! [ -x "$(command -v mfa)" ]; then
    log "ERROR: Missing mfa, run 'cd ../../../tools; make mfa.done; cd -;'"
    exit 1
fi

if [ -n "${language}" ]; then
    if [ -z "${acoustic_model}" ]; then
        acoustic_model="${language}"
    fi
    if [ -z "${dictionary}" ]; then
        dictionary="${language}"
    fi
    if [ -z "${g2p_model}" ]; then
        g2p_model="${language}"
    fi
fi

if [ -z "${acoustic_model}" ]; then
    log "ERROR: You need to add <language> or <acoustic_model>."
    exit 1
fi
if [ -z "${dictionary}" ]; then
    log "ERROR: You need to add <language> or <dictionary>."
    exit 1
fi
if [ -z "${g2p_model}" ]; then
    log "ERROR: You need to add <language> or <g2p_model>."
    exit 1
fi

mkdir -p "${workdir}"
tempdir="${workdir}/tmp"
corpus_dir="${workdir}/corpus"
oov_dict="${workdir}/oov_corpus.dict"

if [ ${stage} -le 0 ] && [ ${stop_stage} -ge 0 ]; then
    # [Task dependent] Need to create data.sh for new corpus
    log "Stage 0: Data preparation for ${split_sets}"
    local/data.sh ${local_data_opts}
fi

if [ ${stage} -le 1 ] && [ ${stop_stage} -ge 1 ]; then
    log "stage 1: Prepare Data set for MFA"
    # Text cleaning and save it in wav/lab files (by file)
    python pyscripts/utils/mfa_format.py labs \
                                    --data_sets "${split_sets}" \
                                    --text_cleaner "${cleaner}" \
                                    --g2p_model "${g2p_model}" \
                                    --corpus_dir "${corpus_dir}"
fi

if [ ${stage} -le 2 ] && [ ${stop_stage} -ge 2 ]; then
    if ${train}; then
        log "stage 2: Training MFA"
        mkdir -p ${workdir}/{g2p,acoustic}

        # Generate dictionary using ESPnet TTS frontend
        log "Generating training dictionary..."
        # shellcheck disable=SC2154
        ${train_cmd} ${tempdir}/logs/dict_g2p.log \
            python pyscripts/utils/mfa_format.py dictionary \
                --corpus_dir "${corpus_dir}" \
                --g2p_model "${g2p_model}"

        # Train G2P
        log "Training G2P model with custom dictionary."
        ${train_cmd} ${tempdir}/logs/train_g2p.log \
            mfa train_g2p -j ${nj} \
                --clean \
                --phonetisaurus \
                -t ${tempdir} \
                ${workdir}/train_dict.txt \
                ${workdir}/g2p/${language}.zip

        # Generate lexicon
        log "Generating Dictionary..."
        ${train_cmd} ${tempdir}/logs/generate_dict.log \
            mfa g2p \
                --clean \
                -j ${nj} \
                -t ${tempdir} \
                ${workdir}/g2p/${language}.zip \
                ${corpus_dir} \
                ${workdir}/${language}.txt

        # Train MFA
        log "Training MFA model..."
        ${train_cmd} ${tempdir}/logs/train_align.log \
            mfa train \
                -j ${nj} \
                -t ${tempdir} \
                ${corpus_dir} \
                ${workdir}/${language}.txt \
                ${workdir}/acoustic/${language}.zip

    elif [[ ${language} == espnet* ]]; then
        # TODO(fhrozen): Upload models to huggingface
        log "stage 2: Download pretrained MFA models from Huggingface"
        log "ERROR: WIP"
        exit 1
    else
        log "stage 2: Download pretrained MFA models"
        # download pretrained MFA models
        mfa models download acoustic "${acoustic_model}"
        mfa models download dictionary "${dictionary}"
        mfa models download g2p "${g2p_model}"
    fi
fi

if [ ${stage} -le 3 ] && [ ${stop_stage} -ge 3 ]; then
    log "stage 3: Generating aligments using MFA model"

    if ${train}; then
        dictionary=${language}
        dict_tag_or_path="${workdir}/${language}.txt"
        src_dict="${dict_tag_or_path}"
        acoustic_model=${workdir}/acoustic/${language}.zip
        g2p_model=${workdir}/g2p/${language}.zip
    else
        dict_tag_or_path="${dictionary}"
        src_dict="${HOME}/Documents/MFA/pretrained_models/dictionary/${dictionary}.dict"
    fi
<<<<<<< HEAD
    
=======

echo '''
>>>>>>> 9c9fa321
    log "Generating Dictionary & OOV Dictionary..."
    # create OOV dictionary using validation and skip acoustics
    ${train_cmd} ${tempdir}/logs/validate_oov.log \
        mfa validate \
            -j ${nj} \
            --clean \
            --skip_acoustics \
            -t "${tempdir}" \
            "${corpus_dir}" \
            "${dict_tag_or_path}" \
            "${acoustic_model}" \
            --brackets ''

    # create new dictionary including OOV
    ${train_cmd} ${tempdir}/logs/generate_dict.log \
        mfa g2p \
            -j ${nj} \
            -t ${tempdir} \
            "${g2p_model}" \
            "${tempdir}/corpus_validate_pretrained/oovs_found_${dictionary}.txt" \
            "${oov_dict}"

    cat "${src_dict}" "${oov_dict}" > "${workdir}/${dictionary}.dict"

    # # Validate data set with acoustics.
    log "Validating corpus..."
    ${train_cmd} ${tempdir}/logs/validate.log \
        mfa validate \
            -j ${nj} \
            --clean \
            -t "${tempdir}" \
            "${corpus_dir}" \
            "${dict_tag_or_path}" \
            "${acoustic_model}" \
            --brackets ''

    log "Obtaining aligments..."
    ${train_cmd} ${tempdir}/logs/align.log \
        mfa align -j ${nj} \
                --clean \
                -t "${tempdir}" \
                --output_format json \
                "${corpus_dir}" \
                "${workdir}/${dictionary}.dict" \
                "${acoustic_model}" \
                "${workdir}/alignments"

    if ${clean_temp}; then
        log "WARNING: Removing all temp files..."
        rm -r ${tempdir}
    fi
fi

if [ ${stage} -le 4 ] && [ ${stop_stage} -ge 4 ]; then
    log "stage 4: Prepare phoneme-text labels"

    python pyscripts/utils/mfa_format.py \
        validate \
        --corpus_dir "${corpus_dir}"

    python pyscripts/utils/mfa_format.py \
        durations \
        --samplerate "${samplerate}" \
        --hop_size "${hop_size}" \
        --corpus_dir "${corpus_dir}"

fi

if [ ${stage} -le 5 ] && [ ${stop_stage} -ge 5 ]; then
    log "stage 5: Prepare data sets with phoneme alignments"
    for dset in ${split_sets}; do
        utils/copy_data_dir.sh data/"${dset}"{,_phn}
        cp ${workdir}/text data/${dset}_phn/text
        utils/fix_data_dir.sh data/${dset}_phn

        utils/filter_scp.pl data/${dset}_phn/utt2spk ${workdir}/durations > data/${dset}_phn/durations
    done
fi

log "Successfully finished generating data and MFA alignments."<|MERGE_RESOLUTION|>--- conflicted
+++ resolved
@@ -219,12 +219,7 @@
         dict_tag_or_path="${dictionary}"
         src_dict="${HOME}/Documents/MFA/pretrained_models/dictionary/${dictionary}.dict"
     fi
-<<<<<<< HEAD
-    
-=======
-
-echo '''
->>>>>>> 9c9fa321
+
     log "Generating Dictionary & OOV Dictionary..."
     # create OOV dictionary using validation and skip acoustics
     ${train_cmd} ${tempdir}/logs/validate_oov.log \
