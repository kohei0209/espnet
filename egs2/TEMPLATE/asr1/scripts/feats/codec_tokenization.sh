#!/usr/bin/env bash

# Copyright 2024 Jinchuan Tian
#  Apache 2.0  (http://www.apache.org/licenses/LICENSE-2.0)

# Set bash to 'debug' mode, it will exit on :
# -e 'error', -u 'undefined variable', -o ... 'error in pipeline', -x 'print commands',
set -e
set -u
set -o pipefail

SECONDS=0

log() {
    local fname=${BASH_SOURCE[1]##*/}
    echo -e "$(date '+%Y-%m-%dT%H:%M:%S') (${fname}:${BASH_LINENO[0]}:${FUNCNAME[1]}) $*"
}

stage=1
stop_stage=100
nj=4                # number of parallel jobs
python=python3      # Specify python to execute espnet commands.
codec_choice=EnCodec # Options: Encodec, DAC
codec_fs=16000
batch_size=3
dump_audio=false
file_name=
src_dir=
tgt_dir=
tokenization_opts=""

log "$0 $*"
. utils/parse_options.sh

. ./path.sh

if [ $# -ne 0 ]; then
    echo "Usage: $0 --src_dir <src_dir> --tgt_dir <tgt_dir> --file_name wav.scp --codec_choice DAC"
    exit 0
fi

<<<<<<< HEAD
# TODO (Jinchuan): check the installation of the used codec models
=======
# TODO(jinchuan): check the installation of the used codec models
>>>>>>> d1640138

if [ ${stage} -le 1 ] && [ ${stop_stage} -ge 1 ]; then
    if [[ ${file_name} == *.scp ]]; then
        file_name="${file_name%.scp}"
    else
        echo "file_name should end with .scp suffix. ${file_name}"
    fi

    output_dir=${tgt_dir}/data
    mkdir -p "${output_dir}"
    _logdir=${tgt_dir}/logdir
    mkdir -p "${_logdir}"

    nutt=$(<"${src_dir}"/${file_name}.scp wc -l)
    _nj=$((nj<nutt?nj:nutt))

    split_scps=""
    for n in $(seq ${_nj}); do
        split_scps+=" ${tgt_dir}/logdir/${file_name}.${n}.scp"
    done
    # shellcheck disable=SC2086
    utils/split_scp.pl ${src_dir}/${file_name}.scp ${split_scps} || exit 1;

    wav_wspecifier="ark,scp:${output_dir}/${file_name}_resyn_${codec_choice}.JOB.ark,${output_dir}/${file_name}_resyn_${codec_choice}.JOB.scp"
    code_wspecifier="ark,scp:${output_dir}/${file_name}_codec_${codec_choice}.JOB.ark,${output_dir}/${file_name}_codec_${codec_choice}.JOB.scp"
    ${cuda_cmd} --gpu 1 JOB=1:${_nj} ${_logdir}/codec_dump_${codec_choice}.JOB.log \
        ${python} pyscripts/feats/dump_codec.py \
            --codec_choice ${codec_choice} \
            --codec_fs ${codec_fs} \
            --batch_size ${batch_size} \
            --dump_audio ${dump_audio} \
            --rank JOB \
            --vocab_file ${tgt_dir}/token_lists/codec_token_list \
            --wav_wspecifier ${wav_wspecifier} \
            ${tokenization_opts} \
            "scp:${_logdir}/${file_name}.JOB.scp" ${code_wspecifier} || exit 1;

    for n in $(seq ${_nj}); do
        cat ${output_dir}/${file_name}_codec_${codec_choice}.${n}.scp || exit 1;
    done > ${tgt_dir}/${file_name}.scp || exit 1

    if ${dump_audio}; then
        for n in $(seq ${_nj}); do
            cat ${output_dir}/${file_name}_resyn_${codec_choice}.${n}.scp || exit 1;
        done > ${tgt_dir}/${file_name}_resyn_${codec_choice}.scp || exit 1
    fi
fi

log "Successfully finished. [elapsed=${SECONDS}s]"<|MERGE_RESOLUTION|>--- conflicted
+++ resolved
@@ -39,11 +39,7 @@
     exit 0
 fi
 
-<<<<<<< HEAD
 # TODO (Jinchuan): check the installation of the used codec models
-=======
-# TODO(jinchuan): check the installation of the used codec models
->>>>>>> d1640138
 
 if [ ${stage} -le 1 ] && [ ${stop_stage} -ge 1 ]; then
     if [[ ${file_name} == *.scp ]]; then
