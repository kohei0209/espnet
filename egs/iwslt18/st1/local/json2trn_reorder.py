--- conflicted
+++ resolved
@@ -48,13 +48,8 @@
 
     hyps = {}
     for x in j["utts"]:
-<<<<<<< HEAD
-        talkid = x.split("_")[0]
-        start_time = int(x.split("_")[1])
-=======
         talkid = "_".join(x.split("_")[:-2])  # x: userid_start_end
         start_time = int(x.split("_")[-2])
->>>>>>> 36b62ae4
         if talkid not in hyps.keys():
             hyps[talkid] = {}
 
