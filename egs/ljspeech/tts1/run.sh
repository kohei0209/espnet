#!/bin/bash

# Copyright 2018 Nagoya University (Tomoki Hayashi)
#  Apache 2.0  (http://www.apache.org/licenses/LICENSE-2.0)

. ./path.sh
. ./cmd.sh

# general configuration
backend=pytorch
stage=-1
stop_stage=100
ngpu=1       # number of gpu in training
nj=32        # numebr of parallel jobs
dumpdir=dump # directory to dump full features
verbose=0    # verbose option (if set > 0, get more log)
N=0          # number of minibatches to be used (mainly for debugging). "0" uses all minibatches.
seed=1       # random seed number
resume=""    # the snapshot path to resume (if set empty, no effect)

# feature extraction related
fs=22050    # sampling frequency
fmax=""     # maximum frequency
fmin=""     # minimum frequency
n_mels=80   # number of mel basis
n_fft=1024  # number of fft points
n_shift=256 # number of shift points
win_length="" # window length

# config files
<<<<<<< HEAD
train_config=conf/train_tacotron2.yaml
=======
train_config=conf/train_pytorch_tacotron2.yaml
>>>>>>> 3fa86dbc
decode_config=conf/decode.yaml

# decoding related
model=model.loss.best
<<<<<<< HEAD
n_average=1
=======
>>>>>>> 3fa86dbc
griffin_lim_iters=1000  # the number of iterations of Griffin-Lim

# root directory of db
db_root=downloads

# exp tag
tag="" # tag for managing experiments.

. utils/parse_options.sh || exit 1;

# Set bash to 'debug' mode, it will exit on :
# -e 'error', -u 'undefined variable', -o ... 'error in pipeline', -x 'print commands',
set -e
set -u
set -o pipefail

train_set="train_no_dev"
dev_set="dev"
eval_set="eval"

if [ ${stage} -le -1 ] && [ ${stop_stage} -ge -1 ]; then
    echo "stage -1: Data Download"
    local/download.sh ${db_root}
fi

if [ ${stage} -le 0 ] && [ ${stop_stage} -ge 0 ]; then
    ### Task dependent. You have to make data the following preparation part by yourself.
    ### But you can utilize Kaldi recipes in most cases
    echo "stage 0: Data preparation"
    local/data_prep.sh ${db_root}/LJSpeech-1.1 data/train
    utils/validate_data_dir.sh --no-feats data/train
fi

feat_tr_dir=${dumpdir}/${train_set}; mkdir -p ${feat_tr_dir}
feat_dt_dir=${dumpdir}/${dev_set}; mkdir -p ${feat_dt_dir}
feat_ev_dir=${dumpdir}/${eval_set}; mkdir -p ${feat_ev_dir}
if [ ${stage} -le 1 ] && [ ${stop_stage} -ge 1 ]; then
    ### Task dependent. You have to design training and dev name by yourself.
    ### But you can utilize Kaldi recipes in most cases
    echo "stage 1: Feature Generation"

    # Generate the fbank features; by default 80-dimensional fbanks on each frame
    fbankdir=fbank
    make_fbank.sh --cmd "${train_cmd}" --nj ${nj} \
        --fs ${fs} \
        --fmax "${fmax}" \
        --fmin "${fmin}" \
        --n_fft ${n_fft} \
        --n_shift ${n_shift} \
        --win_length "${win_length}" \
        --n_mels ${n_mels} \
        data/train \
        exp/make_fbank/train \
        ${fbankdir}

    # make a dev set
    utils/subset_data_dir.sh --last data/train 500 data/deveval
    utils/subset_data_dir.sh --last data/deveval 250 data/${eval_set}
    utils/subset_data_dir.sh --first data/deveval 250 data/${dev_set}
    n=$(( $(wc -l < data/train/wav.scp) - 500 ))
    utils/subset_data_dir.sh --first data/train ${n} data/${train_set}

    # compute global CMVN
    compute-cmvn-stats scp:data/${train_set}/feats.scp data/${train_set}/cmvn.ark

    # dump features for training
    dump.sh --cmd "$train_cmd" --nj ${nj} --do_delta false \
        data/${train_set}/feats.scp data/${train_set}/cmvn.ark exp/dump_feats/train ${feat_tr_dir}
    dump.sh --cmd "$train_cmd" --nj ${nj} --do_delta false \
        data/${dev_set}/feats.scp data/${train_set}/cmvn.ark exp/dump_feats/dev ${feat_dt_dir}
    dump.sh --cmd "$train_cmd" --nj ${nj} --do_delta false \
        data/${eval_set}/feats.scp data/${train_set}/cmvn.ark exp/dump_feats/eval ${feat_ev_dir}
fi

dict=data/lang_1char/${train_set}_units.txt
echo "dictionary: ${dict}"
if [ ${stage} -le 2 ] && [ ${stop_stage} -ge 2 ]; then
    ### Task dependent. You have to check non-linguistic symbols used in the corpus.
    echo "stage 2: Dictionary and Json Data Preparation"
    mkdir -p data/lang_1char/
    echo "<unk> 1" > ${dict} # <unk> must be 1, 0 will be used for "blank" in CTC
    text2token.py -s 1 -n 1 data/${train_set}/text | cut -f 2- -d" " | tr " " "\n" \
    | sort | uniq | grep -v -e '^\s*$' | awk '{print $0 " " NR+1}' >> ${dict}
    wc -l ${dict}

    # make json labels
    data2json.sh --feat ${feat_tr_dir}/feats.scp \
         data/${train_set} ${dict} > ${feat_tr_dir}/data.json
    data2json.sh --feat ${feat_dt_dir}/feats.scp \
         data/${dev_set} ${dict} > ${feat_dt_dir}/data.json
    data2json.sh --feat ${feat_ev_dir}/feats.scp \
         data/${eval_set} ${dict} > ${feat_ev_dir}/data.json
fi


if [ -z ${tag} ];then
    expname=${train_set}_${backend}_$(basename ${train_config%.*})
else
    expname=${train_set}_${backend}_${tag}
fi
expdir=exp/${expname}
mkdir -p ${expdir}
if [ ${stage} -le 3 ] && [ ${stop_stage} -ge 3 ];then
    echo "stage 3: Text-to-speech model training"
    tr_json=${feat_tr_dir}/data.json
    dt_json=${feat_dt_dir}/data.json
    ${cuda_cmd} --gpu ${ngpu} ${expdir}/train.log \
        tts_train.py \
           --backend ${backend} \
           --ngpu ${ngpu} \
           --minibatches ${N} \
           --outdir ${expdir}/results \
           --tensorboard-dir tensorboard/${expname} \
           --verbose ${verbose} \
           --seed ${seed} \
           --resume ${resume} \
           --train-json ${tr_json} \
           --valid-json ${dt_json} \
           --config ${train_config}
fi

outdir=${expdir}/outputs_${model}_$(basename ${decode_config%.*})
if [ ${stage} -le 4 ] && [ ${stop_stage} -ge 4 ];then
    echo "stage 4: Decoding"
<<<<<<< HEAD
    if [ ${n_average} -gt 1 ]; then
        recog_model=model.last${n_average}.avg.best
        average_checkpoints.py --backend ${backend} \
                               --snapshots ${expdir}/results/snapshot.ep.* \
                               --out ${expdir}/results/${recog_model} \
                               --num ${n_average}
    fi
=======
>>>>>>> 3fa86dbc
    pids=() # initialize pids
    for name in ${dev_set} ${eval_set};do
    (
        [ ! -e  ${outdir}/${name} ] && mkdir -p ${outdir}/${name}
        cp ${dumpdir}/${name}/data.json ${outdir}/${name}
        splitjson.py --parts ${nj} ${outdir}/${name}/data.json
        # decode in parallel
        ${train_cmd} JOB=1:${nj} ${outdir}/${name}/log/decode.JOB.log \
            tts_decode.py \
                --backend ${backend} \
                --ngpu 0 \
                --verbose ${verbose} \
                --out ${outdir}/${name}/feats.JOB \
                --json ${outdir}/${name}/split${nj}utt/data.JOB.json \
                --model ${expdir}/results/${model} \
                --config ${decode_config}
        # concatenate scp files
        for n in $(seq ${nj}); do
            cat "${outdir}/${name}/feats.$n.scp" || exit 1;
        done > ${outdir}/${name}/feats.scp
    ) &
    pids+=($!) # store background pids
    done
    i=0; for pid in "${pids[@]}"; do wait ${pid} || ((i++)); done
    [ ${i} -gt 0 ] && echo "$0: ${i} background jobs are failed." && false
fi

if [ ${stage} -le 5 ] && [ ${stop_stage} -ge 5 ];then
    echo "stage 5: Synthesis"
    pids=() # initialize pids
    for name in ${dev_set} ${eval_set};do
    (
        [ ! -e ${outdir}_denorm/${name} ] && mkdir -p ${outdir}_denorm/${name}
        apply-cmvn --norm-vars=true --reverse=true data/${train_set}/cmvn.ark \
            scp:${outdir}/${name}/feats.scp \
            ark,scp:${outdir}_denorm/${name}/feats.ark,${outdir}_denorm/${name}/feats.scp
        convert_fbank.sh --nj ${nj} --cmd "${train_cmd}" \
            --fs ${fs} \
            --fmax "${fmax}" \
            --fmin "${fmin}" \
            --n_fft ${n_fft} \
            --n_shift ${n_shift} \
            --win_length "${win_length}" \
            --n_mels ${n_mels} \
            --iters ${griffin_lim_iters} \
            ${outdir}_denorm/${name} \
            ${outdir}_denorm/${name}/log \
            ${outdir}_denorm/${name}/wav
    ) &
    pids+=($!) # store background pids
    done
    i=0; for pid in "${pids[@]}"; do wait ${pid} || ((i++)); done
    [ ${i} -gt 0 ] && echo "$0: ${i} background jobs are failed." && false
    echo "Finished."
fi<|MERGE_RESOLUTION|>--- conflicted
+++ resolved
@@ -28,19 +28,12 @@
 win_length="" # window length
 
 # config files
-<<<<<<< HEAD
-train_config=conf/train_tacotron2.yaml
-=======
 train_config=conf/train_pytorch_tacotron2.yaml
->>>>>>> 3fa86dbc
 decode_config=conf/decode.yaml
 
 # decoding related
 model=model.loss.best
-<<<<<<< HEAD
 n_average=1
-=======
->>>>>>> 3fa86dbc
 griffin_lim_iters=1000  # the number of iterations of Griffin-Lim
 
 # root directory of db
@@ -165,7 +158,6 @@
 outdir=${expdir}/outputs_${model}_$(basename ${decode_config%.*})
 if [ ${stage} -le 4 ] && [ ${stop_stage} -ge 4 ];then
     echo "stage 4: Decoding"
-<<<<<<< HEAD
     if [ ${n_average} -gt 1 ]; then
         recog_model=model.last${n_average}.avg.best
         average_checkpoints.py --backend ${backend} \
@@ -173,8 +165,6 @@
                                --out ${expdir}/results/${recog_model} \
                                --num ${n_average}
     fi
-=======
->>>>>>> 3fa86dbc
     pids=() # initialize pids
     for name in ${dev_set} ${eval_set};do
     (
